--- conflicted
+++ resolved
@@ -5,7 +5,15 @@
 
 
 # Nerf positional embedding
-<<<<<<< HEAD
+class nerf_pos_embedding(nn.Module):
+    def __init__(self, in_dim, multires, log_sampling=True): 
+        super().__init__()  
+        self.log_sampling = log_sampling # whether to sample in log space
+        self.include_input = True #
+        self.periodic_fns = [torch.sin, torch.cos]
+        self.max_freq = multires-1
+        self.N_freqs = multires
+        self.embedding_size = multires*in_dim*2 + in_dim
 class nerf_pos_embedding(nn.Module): # positional encoding
     def __init__(self, in_dim, multires, log_sampling=True): #输入维度，多分辨率，是否对数采样
         super().__init__()
@@ -17,21 +25,8 @@
         self.embedding_size = multires*in_dim*2 + in_dim #嵌入维度
 
     def forward(self, x):
+        ray, points, _ = x.shape # ray: batch size, points: number of points
         ray, points, _ = x.shape #射线，点，_
-=======
-class nerf_pos_embedding(nn.Module):
-    def __init__(self, in_dim, multires, log_sampling=True): 
-        super().__init__()  
-        self.log_sampling = log_sampling # whether to sample in log space
-        self.include_input = True #
-        self.periodic_fns = [torch.sin, torch.cos]
-        self.max_freq = multires-1
-        self.N_freqs = multires
-        self.embedding_size = multires*in_dim*2 + in_dim
-
-    def forward(self, x):
-        ray, points, _ = x.shape # ray: batch size, points: number of points
->>>>>>> b7ee5ab4
         x = x.view(-1, 3)
         if self.log_sampling:
             freq_bands = 2.**torch.linspace(0., self.max_freq, steps=self.N_freqs)
